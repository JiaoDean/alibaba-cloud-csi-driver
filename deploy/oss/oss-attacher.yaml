--- conflicted
+++ resolved
@@ -50,9 +50,5 @@
       volumes:
       - name: socket-dir
         hostPath:
-<<<<<<< HEAD
-          path: /var/lib/kubelet/plugins/csi-ossplugin/
-=======
           path: /var/lib/kubelet/plugins/ossplugin.csi.alibabacloud.com
->>>>>>> 21f2b4ba
           type: DirectoryOrCreate