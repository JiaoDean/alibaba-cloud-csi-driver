package metric

import (
	"github.com/emirpasic/gods/sets/hashset"
	"github.com/kubernetes-sigs/alibaba-cloud-csi-driver/pkg/utils"
	"github.com/prometheus/client_golang/prometheus"
	"github.com/prometheus/procfs"
	"github.com/sirupsen/logrus"
	"k8s.io/client-go/kubernetes"
	"strings"
)

const (
	//OssStorageName represents the storage type name of Oss
	ossStorageName string = "oss"
	//NasStorageName represents the storage type name of Nas
	nasStorageName string = "nas"
	//diskStorageName represents the storage type name of Disk
	diskStorageName string = "disk"
	pfsBlockName    string = "pfsblock"
	//unknownStorageName represents the storage type name of Unknown
	unknownStorageName string = "unknown"
	//ossDriverName represents the csi storage type name of Oss
	ossDriverName string = "ossplugin.csi.alibabacloud.com"
	//nasDriverName represents the csi storage type name of Nas
	nasDriverName string = "nasplugin.csi.alibabacloud.com"
	//diskDriverName represents the csi storage type name of Disk
	diskDriverName string = "diskplugin.csi.alibabacloud.com"
)

const (
	clusterNamespace string = "cluster"
	nodeNamespace    string = "node"
)

const (
	scrapeSubSystem string = "scrape"
	volumeSubSystem string = "volume"
)

const (
	latencySwitch  = "latency"
	capacitySwitch = "capacity"
)
const (
	diskSectorSize                          = 512
	diskDefaultsLantencyThreshold           = 10
	diskDefaultsCapacityPercentageThreshold = 85
	float64EqualityThreshold                = 1e-9
)

const (
	diskStatsFileName = "diskstats"
)

const (
	latencyTooHigh    = "LatencyTooHigh"
	capacityNotEnough = "NotEnoughDiskSpace"
)

var (
	metricType       string
	nodeMetricSet    = hashset.New("diskstat", "pfsblockstat")
	clusterMetricSet = hashset.New("")
)

const (
	// PluginService represents the csi-plugin type.
	pluginService = "plugin"
	// ProvisionerService represents the csi-provisioner type.
	provisionerService = "provisioner"
)

const (
	volDataFile      = "vol_data.json"
	csiMountKeyWords = "volumes/kubernetes.io~csi"
	procPath         = procfs.DefaultMountPoint + "/"
	rawBlockRootPath = "/var/lib/kubelet/plugins/kubernetes.io/csi/volumeDevices/"
	podsRootPath     = "/var/lib/kubelet/pods"
)

type collectorFactoryFunc = func() (Collector, error)

//csiCollectorInstance is a single instance of CSICollector
//Factories are the mapping between monitoring types and collectorFactoryFunc
var (
	csiCollectorInstance *CSICollector
	factories            = make(map[string]collectorFactoryFunc)
)

type typedFactorDesc struct {
	desc      *prometheus.Desc
	valueType prometheus.ValueType
	factor    float64
}

type storageInfo struct {
	PvcNamespace    string
	PvcName         string
	DiskID          string
	DeviceName      string
	VolDataPath     string
	GlobalMountPath string
}

func (d *typedFactorDesc) mustNewConstMetric(value float64, labels ...string) prometheus.Metric {
	if d.factor != 0 {
		value *= d.factor
	}
	return prometheus.MustNewConstMetric(d.desc, d.valueType, value, labels...)
}

func updateMap(clientSet *kubernetes.Clientset, lastPvStorageInfoMap *map[string]storageInfo, jsonPaths []string, deriverName string, keyword string) {
	thisPvStorageInfoMap := make(map[string]storageInfo, 0)
	cmd := "mount | grep csi | grep " + keyword
	line, err := utils.Run(cmd)
<<<<<<< HEAD
	if err != nil && strings.Contains(err.Error(), "with out: , with error:"){
=======
	if err != nil && strings.Contains(err.Error(), "with out: , with error:") {
>>>>>>> fb6ac20b
		updateStorageInfoMap(clientSet, thisPvStorageInfoMap, lastPvStorageInfoMap)
		return
	}
	if err != nil {
		logrus.Errorf("Execute cmd %s is failed, err: %s", cmd, err)
		return
	}
	for _, path := range jsonPaths {
		//Get disk pvName
		pvName, diskID, err := getVolumeInfoByJSON(path, deriverName)
		if err != nil {
			logrus.Errorf("Get volume info by path %s is failed, err:%s", path, err)
			continue
		}

		if !strings.Contains(line, pvName) {
			continue
		}

		deviceName, err := getDeviceByVolumeID(diskID)
		if err != nil {
			logrus.Errorf("Get dev name by diskID %s is failed, err:%s", diskID, err)
			continue
		}
		strorageInfo := storageInfo{
			DiskID:      diskID,
			DeviceName:  deviceName,
			VolDataPath: path,
		}
		thisPvStorageInfoMap[pvName] = strorageInfo
	}

	//If there is a change: add, modify, delete
	updateStorageInfoMap(clientSet, thisPvStorageInfoMap, lastPvStorageInfoMap)
}

func updateStorageInfoMap(clientSet *kubernetes.Clientset, thisPvStorageInfoMap map[string]storageInfo, lastPvStorageInfoMap *map[string]storageInfo) {
	for pv, thisInfo := range thisPvStorageInfoMap {
		lastInfo, ok := (*lastPvStorageInfoMap)[pv]
		// add and modify
		if !ok || thisInfo.VolDataPath != lastInfo.VolDataPath {
			pvcNamespace, pvcName, err := getPvcByPvName(clientSet, pv)
			if err != nil {
				logrus.Errorf("Get pvc by pv %s is failed, err:%s", pv, err.Error())
				continue
			}
			updateInfo := storageInfo{
				DiskID:       thisInfo.DiskID,
				VolDataPath:  thisInfo.VolDataPath,
				DeviceName:   thisInfo.DeviceName,
				PvcName:      pvcName,
				PvcNamespace: pvcNamespace,
			}
			(*lastPvStorageInfoMap)[pv] = updateInfo
		}
	}
	//if pv exist thisPvStorageInfoMap and not exist lastPvStorageInfoMap, pv should be deleted
	for lastPv := range *lastPvStorageInfoMap {
		_, ok := thisPvStorageInfoMap[lastPv]
		if !ok {
			delete(*lastPvStorageInfoMap, lastPv)
		}
	}
}<|MERGE_RESOLUTION|>--- conflicted
+++ resolved
@@ -1,11 +1,12 @@
 package metric
 
 import (
+	"fmt"
 	"github.com/emirpasic/gods/sets/hashset"
 	"github.com/kubernetes-sigs/alibaba-cloud-csi-driver/pkg/utils"
 	"github.com/prometheus/client_golang/prometheus"
 	"github.com/prometheus/procfs"
-	"github.com/sirupsen/logrus"
+	log "github.com/sirupsen/logrus"
 	"k8s.io/client-go/kubernetes"
 	"strings"
 )
@@ -114,23 +115,21 @@
 	thisPvStorageInfoMap := make(map[string]storageInfo, 0)
 	cmd := "mount | grep csi | grep " + keyword
 	line, err := utils.Run(cmd)
-<<<<<<< HEAD
-	if err != nil && strings.Contains(err.Error(), "with out: , with error:"){
-=======
 	if err != nil && strings.Contains(err.Error(), "with out: , with error:") {
->>>>>>> fb6ac20b
 		updateStorageInfoMap(clientSet, thisPvStorageInfoMap, lastPvStorageInfoMap)
 		return
 	}
 	if err != nil {
-		logrus.Errorf("Execute cmd %s is failed, err: %s", cmd, err)
+		errMsg := fmt.Sprintf("Execute cmd %s is failed, err: %s", cmd, err)
+		log.Error(errMsg)
 		return
 	}
 	for _, path := range jsonPaths {
 		//Get disk pvName
 		pvName, diskID, err := getVolumeInfoByJSON(path, deriverName)
 		if err != nil {
-			logrus.Errorf("Get volume info by path %s is failed, err:%s", path, err)
+			errMsg := fmt.Sprintf("Get volume info by path %s is failed, err:%s", path, err)
+			log.Error(errMsg)
 			continue
 		}
 
@@ -140,7 +139,8 @@
 
 		deviceName, err := getDeviceByVolumeID(diskID)
 		if err != nil {
-			logrus.Errorf("Get dev name by diskID %s is failed, err:%s", diskID, err)
+			errMsg := fmt.Sprintf("Get dev name by diskID %s is failed, err:%s", diskID, err)
+			log.Error(errMsg)
 			continue
 		}
 		strorageInfo := storageInfo{
@@ -162,7 +162,8 @@
 		if !ok || thisInfo.VolDataPath != lastInfo.VolDataPath {
 			pvcNamespace, pvcName, err := getPvcByPvName(clientSet, pv)
 			if err != nil {
-				logrus.Errorf("Get pvc by pv %s is failed, err:%s", pv, err.Error())
+				errMsg := fmt.Sprintf("Get pvc by pv %s is failed, err:%s", pv, err.Error())
+				log.Error(errMsg)
 				continue
 			}
 			updateInfo := storageInfo{
